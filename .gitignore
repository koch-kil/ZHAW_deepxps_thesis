--- conflicted
+++ resolved
@@ -1,8 +1,12 @@
-<<<<<<< HEAD
-# vscode
-.vscode/*
+# VS code 
 *.code-workspace
-.history/
+
+# LaTeX/XeLaTeX temporary files
+*.aux
+*.log
+*.toc
+*.bcf
+*.run.xml
 
 ## Core latex/pdflatex auxiliary files:
 *.aux
@@ -304,34 +308,4 @@
 # REVTeX puts footnotes in the bibliography by default, unless the nofootinbib
 # option is specified. Footnotes are the stored in a file with suffix Notes.bib.
 # Uncomment the next line to have this generated file ignored.
-#*Notes.bib
-=======
-# LaTeX/XeLaTeX temporary files
-*.aux
-*.log
-*.toc
-*.bcf
-*.run.xml
-
-# PDF output - usually a bad idea to keep this in Git
-*.pdf
-
-# Latexmk
-*.fdb_latexmk
-
-# SyncTeX
-*.synctex.gz
-
-# LaTeX Beamer
-*.snm
-*.vrb
-*.nav
-*.out
-
-# BibTeX
-*.bbl
-*.blg
-
-# Build directory 
-build*/
->>>>>>> 2c0e572e
+#*Notes.bib