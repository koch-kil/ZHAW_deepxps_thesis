--- conflicted
+++ resolved
@@ -18,12 +18,10 @@
 In this section, the classification types from our tasks, the models used and the training procedure used in this work are explained.
 The tasks presented in the \nameref{Chapter1} are considered and assigned a task type.
 % multi-class classification problem (exclusive)
-<<<<<<< HEAD
+
 The first task is a multi-class classification problem, which means we need to find one corresponding element for one of the two layers, where the elements are exclusive (only one is true). Task two seeks to infer the depth of the layer as a continuous number between 0 and 1. In our two-layer system, this is a regression problem, since there is a regressive behaviour between the input spectrum and the overlayer thickness. 
 The third task at first seems to be multi-label classification problem, as each input can be assigned multiple true labels. However, it is a special type of multi-label classification, as the labels are not exclusively 0 or 1 but can take continuous values in between. This is because the proportional quantity of the respective elements is encoded in the label. 
-=======
-The first task is a multi-class classification problem, which means we need to find one corresponding element for one of the two layers, where the elements are exclusive (only one is true). Task two seeks to infer the depth of the layer as a continuous number between 0 and 1. In our two-layer system, this is a regression problem, since there is a regressive behaviour between the input spectrum and the overlayer thickness. The third task at first seems to be multi-label classification problem, as each input can be assigned multiple true labels. However, it is a special type of multi-label classification, as the labels are not exclusively 0 or 1 but can take continuous values in between. This is because the proportional quantity of the respective elements is encoded in the label. Therefore, we would call this a multi-label regression task.
->>>>>>> 2525c212
+
 
 To start the modelling procedure, the training dataset was split into training and validation datasets with a ration of 80:20. A first model was built respectively for each of the tasks listed in the \nameref{Chapter1} for the four models: CNN, CNN-DCT, CBAM, ViT. The models architectures were then changed such that it efficiently trains on the respective training dataset. This was evaluated by comparing training loss and accuracy.
 The validation loss is then used to tune the hyperparameters and add normalization to the model until the model showed convex training behaviour and no overfitting. Lastly, the models were trained with an early stopping callback function which monitored the model loss to stop the training when there was no improvement >0.002 for five consecutive epochs.
@@ -96,11 +94,6 @@
 % show the structure
 
 
-<<<<<<< HEAD
-
-
-=======
->>>>>>> 2525c212
 \section{Model evaluation and accuracies}
 
 When a model should be evaluated, the specific computation to obtain its performance must be adapted to its type, such as multi-class classification. 
